--- conflicted
+++ resolved
@@ -1,22 +1,4 @@
-<<<<<<< HEAD
-
-# Agents Documentation Index
- repository provides detailed guides for human and AI contributors. Start here to understand the hierarchy and where to find specific rules.
-
-## Hierarchy
-
-- **AI Charter** (`agents/charter/AI_CHARTER.md`) – mission guidelines and CI failure analysis resources.
-- **Conventions** (`agents/conventions/`) – coding conventions and tool usage, including how to run `scripts/adaptive_test_runner.py`.
-- **Playbooks** (`agents/playbooks/`) – step-by-step instructions for implementing features and other tasks.
-
-Additional information about the CI logging and metrics system lives in `docs/CI_LOGGING_SYSTEM.md` and is referenced from the charter.
-
-Always consult these guides before modifying code or documentation.
-
-# AI Agent Overview
-=======
 # AI Agent Guidance Overview
->>>>>>> b871b18f
 
 This repository uses a hierarchical guidance system for human and AI contributors, particularly the ChatGPT Codex agent. This document serves as the entry point and index to this guidance.
 
@@ -27,11 +9,6 @@
 -   **[AI Charter](agents/charter/AI_CHARTER.md)** (`agents/charter/AI_CHARTER.md`): The foundational document. It outlines the agent's mission, high-level operational guidelines, core principles, responsibilities, and resources for CI failure analysis.
 -   **[Modernization Plan](CODEX_T_MODERNIZATION_PLAN.md)** (`CODEX_T_MODERNIZATION_PLAN.md`): Provides the overall strategic context and goals for the project's ongoing modernization efforts.
 
-<<<<<<< HEAD
-For overall modernization context, see
-[CODEX_T_MODERNIZATION_PLAN.md](CODEX_T_MODERNIZATION_PLAN.md).
->
-=======
 ## Detailed Guidance Directory Structure
 
 The primary guidance directories are structured as follows:
@@ -45,5 +22,4 @@
 
 -   **CI Logging and Metrics System** (`docs/CI_LOGGING_SYSTEM.md`): Details the architecture and usage of the logging and metrics system integrated into the CI pipeline. This system is also referenced within the AI Charter.
 
-**Always consult these guides thoroughly before initiating or modifying code or documentation. This ensures alignment with project standards, architectural consistency, and the agent's operational protocols.**
->>>>>>> b871b18f
+**Always consult these guides thoroughly before initiating or modifying code or documentation. This ensures alignment with project standards, architectural consistency, and the agent's operational protocols.**