--- conflicted
+++ resolved
@@ -20,7 +20,6 @@
    The project expects **pre-commit 3.7.0 or newer**. Verify with `pre-commit --version`.
 5. Run tests to verify the environment:
    ```bash
-<<<<<<< HEAD
     pytest
     ```
 
@@ -42,12 +41,8 @@
 python scripts/generate_workflow_diagrams.py
 python scripts/generate_dependency_graphs.py
 ```
-=======
-   pytest
-   ```
 
 
 ## Self-hosted Runners
 
 The CI pipelines rely on a pool of self-hosted runners labeled `ice-t` with additional role labels such as `build`, `test`, and `quality`. Ensure at least one runner for each role is online so workflows can execute.
->>>>>>> bdf1fc9d
