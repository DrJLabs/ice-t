# ice-t

Autonomous high-performance template for web‑app projects driven by Cursor & Codex.

## Development Setup

1. Run the setup script to create the virtual environment and install all
   dependencies:
   ```bash
   scripts/setup_dependencies.sh
   ```
   The script uses Python **3.12** as specified in `.python-version` and installs
   both runtime and development requirements.
2. Activate the environment:
   ```bash
   source .venv/bin/activate
   ```
<<<<<<< HEAD
   These files are generated via `pip-compile` and should be updated before
   running the setup scripts in `scripts/setup/`.
4. Copy the sample environment file and edit as needed:
=======
3. Copy the sample environment file and edit as needed:
>>>>>>> 2a5e6bb9
   ```bash
   cp .env.example .env
   ```
4. Install pre-commit hooks:

   ```bash
   pre-commit install
   ```
   The project expects **pre-commit 4.0.1 or newer**. Verify with `pre-commit --version`.
   The hooks rely on **Ruff** for linting and formatting, matching the version pinned in `pyproject.toml`.
   Some security hooks (bandit and safety) may require packages from
   `dev-requirements.txt`.

   New hooks mirror the CI job matrix. Trigger them manually when needed:

       pre-commit run ice-t-unit-tests
       pre-commit run ice-t-integration-tests

5. Run tests to verify the environment:
   ```bash
    pytest
    ```

## Adaptive Test Runner

Use `scripts/adaptive_test_runner.py` to execute tests. It supports running a
single group or a sequence of groups similar to the CI matrix.

Run smoke tests:

```bash
python scripts/adaptive_test_runner.py run --smoke
```

Run a sequence of groups:

```bash
python scripts/adaptive_test_runner.py run --sequence smoke,unit-core,unit-features
```

## Tox Environments

The CI workflow defines several job stages which can be reproduced locally via
`tox`. Available environments mirror the pipeline:

- `lint` – run pre-commit quality checks
- `type` – execute MyPy for static analysis
- `security` – run Bandit and Safety scans
- `tests` – execute the full test suite via the adaptive runner
- `build` – build the project using `python -m build`

Run a specific environment, for example code quality checks:

```bash
tox -e lint
```

## Dependency Lock Files

The project uses **pip-tools** to pin dependencies. After editing
`requirements.in` or `dev-requirements.in`, regenerate the lock files:

```bash
pip-compile requirements.in
pip-compile dev-requirements.in
```

Commit the resulting `requirements.txt` and `dev-requirements.txt`. The CI
workflows also run these commands to ensure lock files remain current.

## Diagram Generation

The workflow `.github/workflows/diagram-generation.yml` automatically
generates diagrams for the repository. It runs on:

- pushes to `main` or `develop`
- pull requests targeting these branches
- manual **workflow_dispatch** triggers

The diagrams are produced by the `scripts/generate_*` utilities and
stored in `docs/diagrams/`. To build them locally install the system
packages `graphviz`, `graphviz-dev` and `plantuml` then run:

```bash
python scripts/generate_architecture_diagrams.py
python scripts/generate_workflow_diagrams.py
python scripts/generate_dependency_graphs.py
```


## CI Failure Analysis & Automated Logging

The project includes automated CI failure analysis infrastructure to enable rapid debugging and repair:

### 🔍 **Automated Log Collection**
- **Failure Logs**: Detailed CI failure logs are automatically captured in `.codex/logs/ci_[run_id].log`
- **Performance Metrics**: CI performance data is collected in `.codex/metrics/ci-metrics.jsonl`
- **Automated Commits**: Logs are committed directly to the repository, bypassing all checks for immediate availability

### 🤖 **AI Agent Integration**
The logging system is designed for AI-driven analysis and repair:

```bash
# View latest failure log
cat $(ls -t .codex/logs/ci_*.log | head -1)

# Search for errors across logs
grep -r "ERROR\|FAILED\|error:" .codex/logs/

# View recent performance metrics
tail -5 .codex/metrics/ci-metrics.jsonl | jq .
```

### 📊 **Workflow Integration**
- `save-failed-log.yml`: Captures complete CI logs when workflows fail
- `collect-ci-metrics.yml`: Tracks performance metrics for all CI runs
- Both workflows trigger automatically on CI completion and commit data immediately

## Self-hosted Runners

The CI pipelines rely on a pool of self-hosted runners labeled `ice-t` with additional role labels such as `build`, `test`, and `quality`. Ensure at least one runner for each role is online so workflows can execute.

## Modernization Guide

The long-term roadmap for this repository lives in `CODEX_T_MODERNIZATION_PLAN.md`.
Review that document regularly to understand current priorities and progress.
<|MERGE_RESOLUTION|>--- conflicted
+++ resolved
@@ -15,17 +15,13 @@
    ```bash
    source .venv/bin/activate
    ```
-<<<<<<< HEAD
    These files are generated via `pip-compile` and should be updated before
    running the setup scripts in `scripts/setup/`.
-4. Copy the sample environment file and edit as needed:
-=======
-3. Copy the sample environment file and edit as needed:
->>>>>>> 2a5e6bb9
+5. Copy the sample environment file and edit as needed:
    ```bash
    cp .env.example .env
    ```
-4. Install pre-commit hooks:
+6. Install pre-commit hooks:
 
    ```bash
    pre-commit install
@@ -40,7 +36,7 @@
        pre-commit run ice-t-unit-tests
        pre-commit run ice-t-integration-tests
 
-5. Run tests to verify the environment:
+7. Run tests to verify the environment:
    ```bash
     pytest
     ```
