--- conflicted
+++ resolved
@@ -18,17 +18,13 @@
    pre-commit install
    ```
    The project expects **pre-commit 3.7.0 or newer**. Verify with `pre-commit --version`.
-<<<<<<< HEAD
    Some security hooks (bandit and safety) may require packages from
    `dev-requirements.txt`.
-=======
 
    New hooks mirror the CI job matrix. Trigger them manually when needed:
-   ```bash
-   pre-commit run ice-t-unit-tests
-   pre-commit run ice-t-integration-tests
-   ```
->>>>>>> ee304c2f
+
+       pre-commit run ice-t-unit-tests
+       pre-commit run ice-t-integration-tests
 5. Run tests to verify the environment:
    ```bash
     pytest
