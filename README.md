--- conflicted
+++ resolved
@@ -9,52 +9,34 @@
    ```bash
    scripts/setup_dependencies.sh
    ```
-<<<<<<< HEAD
-   The script uses Python **3.12** from `.python-version` when available and
-   falls back to `python3` otherwise. It installs both runtime and development
-   requirements.
-=======
-   The script uses Python **3.12** as specified in `.python-version` and installs
-   both runtime and development requirements.
->>>>>>> a2a78919
+The script uses Python **3.12** from `.python-version` when available and
+    falls back to `python3` otherwise. It installs both runtime and development
+    requirements.
 2. Activate the environment:
-   ```bash
-   source .venv/bin/activate
-   ```
-<<<<<<< HEAD
+    ```bash
+    source .venv/bin/activate
+    ```
+    > **Note on Requirement Files:** The requirement files (e.g., `requirements.txt`, `dev-requirements.txt`) installed by the setup script are generated via `pip-compile`. If you need to update dependencies, you should modify the input files (e.g., `requirements.in`) and then re-compile them using `pip-compile` *before* running or re-running the setup scripts located in `scripts/setup/`.
+
 3. Copy the sample environment file and edit as needed:
-   ```bash
-   cp .env.example .env
-   ```
+    ```bash
+    cp .env.example .env
+    ```
 4. Install pre-commit hooks:
-=======
-   These files are generated via `pip-compile` and should be updated before
-   running the setup scripts in `scripts/setup/`.
-5. Copy the sample environment file and edit as needed:
-   ```bash
-   cp .env.example .env
-   ```
-6. Install pre-commit hooks:
+    ```bash
+    pre-commit install
+    ```
+    The project expects **pre-commit 4.0.1 or newer**. Verify with `pre-commit --version`.
+    The hooks rely on **Ruff** for linting and formatting, matching the version pinned in `pyproject.toml`.
+    Some security hooks (bandit and safety) may require packages from
+    `dev-requirements.txt`.
 
->>>>>>> a2a78919
-   ```bash
-   pre-commit install
-   ```
-   The project expects **pre-commit 4.0.1 or newer**. Verify with `pre-commit --version`.
-   The hooks rely on **Ruff** for linting and formatting, matching the version pinned in `pyproject.toml`.
-   Some security hooks (bandit and safety) may require packages from
-   `dev-requirements.txt`.
+    New hooks mirror the CI job matrix. Trigger them manually when needed:
 
-   New hooks mirror the CI job matrix. Trigger them manually when needed:
+        pre-commit run ice-t-unit-tests
+        pre-commit run ice-t-integration-tests
 
-       pre-commit run ice-t-unit-tests
-       pre-commit run ice-t-integration-tests
-<<<<<<< HEAD
 5. Run tests to verify the environment:
-=======
-
-7. Run tests to verify the environment:
->>>>>>> a2a78919
    ```bash
     pytest
     ```
