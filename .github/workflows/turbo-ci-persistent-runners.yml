--- conflicted
+++ resolved
@@ -217,14 +217,8 @@
 
             echo "⬆️ Installing dependencies..."
             python -m pip install --upgrade pip wheel setuptools --no-input --no-compile --quiet
-<<<<<<< HEAD
             [ -f "requirements.txt" ] && python -m pip install --no-input --no-compile -r requirements.txt --quiet
             [ -f "dev-requirements.txt" ] && python -m pip install --no-input --no-compile -r dev-requirements.txt --quiet
-=======
-            [ -f "requirements.txt" ] && python -m pip install -r requirements.txt --no-input --no-compile --quiet
-            [ -f "dev-requirements.txt" ] && python -m pip install -r dev-requirements.txt --no-input --no-compile --quiet
->>>>>>> 213639ab
-
             echo "✅ Persistent virtual environment created"
             SETUP_TIME="created"
           fi
@@ -286,26 +280,19 @@
 
       - name: ⚡ Run pre-commit (using local cache)
         run: |
-<<<<<<< HEAD
-          echo "Using pre-commit cache: ~/.cache/pre-commit"
-          pre-commit run --all-files --show-diff-on-failure 2>&1 | tee precommit.log
-      - name: 📥 Upload pre-commit log
-        if: always()
-        uses: actions/upload-artifact@v4
-        with:
-          name: precommit-log-${{ github.run_id }}
-=======
+      - name: "🧹 Run pre-commit checks"
+        shell: bash
+        run: |
           set -euo pipefail
           echo "Using pre-commit cache: ~/.cache/pre-commit"
           pre-commit run --all-files --show-diff-on-failure | tee precommit.log
-        shell: bash
-
-      - name: 📤 Upload pre-commit logs
+
+      - name: "📤 Upload pre-commit logs"
         if: always()
         uses: actions/upload-artifact@v4
         with:
           name: precommit-${{ github.run_id }}
->>>>>>> 213639ab
+          path: precommit.log
           path: precommit.log
           retention-days: 7
 
@@ -592,39 +579,27 @@
     if: always()
     timeout-minutes: 1
     steps:
-<<<<<<< HEAD
-      - name: 📥 Download coverage
+      - name: "📥 Download coverage"
         uses: actions/download-artifact@v4
         with:
           pattern: coverage-*-${{ github.run_id }}
           path: coverage
 
-      - name: 🧮 Combine coverage
-        run: |
+      - name: "🧮 Combine coverage"
+        shell: bash
+        run: |
+          set -euo pipefail
           python -m coverage combine coverage/**/.coverage*
           python -m coverage xml -o coverage.xml
-          python -m coverage report --fail-under=94 >> $GITHUB_STEP_SUMMARY
-
-=======
-      - name: 📊 Merge coverage
-        shell: bash
-        run: |
-          set -euo pipefail
-          python -m coverage combine coverage-*.xml
-          python -m coverage xml -o coverage.xml
->>>>>>> 213639ab
-      - name: 📤 Upload combined coverage
+          python -m coverage report --fail-under=94 >> "$GITHUB_STEP_SUMMARY"
+
+      - name: "📤 Upload combined coverage"
         if: always()
         uses: actions/upload-artifact@v4
         with:
-<<<<<<< HEAD
           name: combined-coverage-${{ github.run_id }}
           path: coverage.xml
-=======
-          name: coverage-merged-${{ github.run_id }}
-          path: coverage.xml
-          retention-days: 7
->>>>>>> 213639ab
+          retention-days: 7
       - name: 📊 Generate summary
         run: |
           echo "## 🚀 Turbo CI - Persistent Runners Summary" >> $GITHUB_STEP_SUMMARY
