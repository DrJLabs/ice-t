---
name: save-failed-log
on:
  workflow_run:
    workflows: ["🚀 Turbo CI - ice-t Persistent Runners"]
    types: [completed]

jobs:
  persist:
    if: ${{ github.event.workflow_run.conclusion == 'failure' }}
    runs-on: ubuntu-latest
    permissions:
      actions: read
      contents: write
    steps:
      - name: Check out failing branch
        uses: actions/checkout@v4
        with:
          ref: ${{ github.event.workflow_run.head_branch }}

      - name: Fetch failing log
        shell: bash
        env:
          GH_TOKEN: ${{ github.token }}
        run: |
          set -euo pipefail
          mkdir -p .codex/logs
      - name: Fetch and extract CI error summary
        env:
          RUN_ID: ${{ github.event.workflow_run.id }}
        run: |
          set -euo pipefail
          echo "Fetching log for run ID: $RUN_ID"
          gh run view "$RUN_ID" --log > /tmp/full.log

          echo "Extracting error summary..."
<<<<<<< HEAD
          awk '/error/{c=20} c-->0' /tmp/full.log > ".codex/errors/ci_${RUN_ID}.log"
          echo "Error summary extracted to .codex/errors/ci_${RUN_ID}.log"
=======
          ERROR_DIR=".codex/logs"
          mkdir -p "$ERROR_DIR"
          awk '/##\[error]/ { c = 20 } c-- > 0' /tmp/full.log \
            > "${ERROR_DIR}/ci_${RUN_ID}.log"
          echo "Error summary extracted to ${ERROR_DIR}/ci_${RUN_ID}.log"
>>>>>>> d664fb7a

      - name: Stage new log and trim to 5 files
        env:
          RUN_ID: ${{ github.event.workflow_run.id }}
        run: |
          set -euo pipefail
          ERROR_DIR=".codex/logs"
          NEW_LOG="${ERROR_DIR}/ci_${RUN_ID}.log"

          # Add the new log
          git add "$NEW_LOG"

          # Keep only the five most-recent logs
          ls -1t "${ERROR_DIR}"/ci_* | tail -n +6 | xargs -r git rm -f --

          if [ -s "$NEW_LOG" ]; then
            git add -f "$NEW_LOG"
          else
            echo "::warning::${NEW_LOG} missing or empty – skipping add"
          fi

          if [ -d "$LOG_DIR" ]; then
            ls -1t ${LOG_DIR}/ci_*.log | tail -n +6 | xargs -r git rm -f --
          fi

      - id: commit_logs
        name: Commit log changes
        run: |
          set -euo pipefail
          git config user.name  "ice-t-bot"
          git config user.email "ice-t-bot@users.noreply.github.com"

          if git diff --staged --quiet; then
            echo "No changes to commit."
          else
            git commit --no-verify -m "ci(logs): run ${RUN_ID}"
          fi

      - name: Push
        if: steps.commit_logs.outcome == 'success'
        run: git push<|MERGE_RESOLUTION|>--- conflicted
+++ resolved
@@ -17,7 +17,6 @@
         uses: actions/checkout@v4
         with:
           ref: ${{ github.event.workflow_run.head_branch }}
-
       - name: Fetch failing log
         shell: bash
         env:
@@ -25,25 +24,22 @@
         run: |
           set -euo pipefail
           mkdir -p .codex/logs
+
       - name: Fetch and extract CI error summary
+        shell: bash
         env:
           RUN_ID: ${{ github.event.workflow_run.id }}
         run: |
           set -euo pipefail
+          ERROR_DIR=".codex/logs"
+
           echo "Fetching log for run ID: $RUN_ID"
           gh run view "$RUN_ID" --log > /tmp/full.log
 
           echo "Extracting error summary..."
-<<<<<<< HEAD
-          awk '/error/{c=20} c-->0' /tmp/full.log > ".codex/errors/ci_${RUN_ID}.log"
-          echo "Error summary extracted to .codex/errors/ci_${RUN_ID}.log"
-=======
-          ERROR_DIR=".codex/logs"
-          mkdir -p "$ERROR_DIR"
           awk '/##\[error]/ { c = 20 } c-- > 0' /tmp/full.log \
             > "${ERROR_DIR}/ci_${RUN_ID}.log"
           echo "Error summary extracted to ${ERROR_DIR}/ci_${RUN_ID}.log"
->>>>>>> d664fb7a
 
       - name: Stage new log and trim to 5 files
         env:
