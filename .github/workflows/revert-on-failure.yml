--- conflicted
+++ resolved
@@ -23,49 +23,34 @@
           token: ${{ secrets.GITHUB_TOKEN }}
           fetch-depth: 0
 
-<<<<<<< HEAD
-      - name: 🔄 Create revert pull request
+      - name: "🔄 Create revert pull request"
+        shell: bash
         env:
           GH_TOKEN: ${{ secrets.GITHUB_TOKEN }}
-=======
-      - name: "🔄 Create revert commit"
-        shell: bash
->>>>>>> 9021278a
         run: |
           set -euo pipefail
           FAILED_SHA="${{ github.event.workflow_run.head_sha }}"
-<<<<<<< HEAD
           BRANCH="revert-${FAILED_SHA}"
 
-          # Configure git
+          # Git identity
           git config user.name "ice-t-bot"
           git config user.email "ice-t-bot@users.noreply.github.com"
 
-          # Create new branch and revert the failed commit
-          git checkout -b "$BRANCH"
-          git revert --no-edit "$FAILED_SHA" || {
-            echo "❌ Failed to create revert commit"
-            exit 1
-          }
+          # Revert commit on a new branch
+          git switch -c "$BRANCH"
+          git revert --no-edit "$FAILED_SHA" \
+            || { echo "❌ Failed to create revert commit"; exit 1; }
 
-          # Push the branch
-          git push origin "$BRANCH"
-
-          # Open a pull request for the revert
+          # Push and open PR (auto-merge label optional)
+          git push --set-upstream origin "$BRANCH"
           gh pr create \
             --title "Revert $FAILED_SHA due to CI failure" \
-            --body "This reverts commit $FAILED_SHA which failed in [workflow run](${{ github.event.workflow_run.html_url }})." \
+            --body "Automatically reverting commit $FAILED_SHA which failed in [workflow run](${{ github.event.workflow_run.html_url }})." \
             --base main \
-            --head "$BRANCH"
+            --head "$BRANCH" \
+            --label "auto-merge"
 
           echo "✅ Opened revert PR for commit $FAILED_SHA"
-=======
-          git config user.name "ice-t-bot"
-          git config user.email "ice-t-bot@users.noreply.github.com"
-          git revert --no-edit "$FAILED_SHA" || { echo "❌ Failed to create revert commit"; exit 1; }
-          git push origin main
-          echo "✅ Reverted commit $FAILED_SHA on main branch"
->>>>>>> 9021278a
 
       - name: "📝 Create issue for failed commit"
         uses: actions/github-script@v7
