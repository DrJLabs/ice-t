--- conflicted
+++ resolved
@@ -22,15 +22,8 @@
 
 # Upgrade pip and install dependencies
 echo "⬆️ Upgrading pip and installing dependencies..."
-<<<<<<< HEAD
-python -m pip install --upgrade pip setuptools wheel --no-input --no-compile
-python -m pip install --no-input --no-compile -r requirements.txt -r dev-requirements.txt
+python3 -m pip install --upgrade pip setuptools wheel --no-input --no-compile
 
-# Install ice-t in development mode
-echo "🔧 Installing ice-t in development mode..."
-python -m pip install -e .
-=======
-python3 -m pip install --upgrade pip setuptools wheel --no-input --no-compile
 # Install dependencies
 if command -v pip-sync >/dev/null 2>&1 && \
    [ -f requirements.lock ] && [ -f dev-requirements.lock ]; then
@@ -40,14 +33,19 @@
     echo "📦 Installing dependencies from requirements.txt and dev-requirements.txt..."
     python3 -m pip install --no-input --no-compile -r requirements.txt -r dev-requirements.txt
 else
-    echo "📦 Installing dependencies from setup.py with dev group..."
+    # Fallback if no lock files or requirements.txt files are found.
+    # This assumes project dependencies (including dev) are defined in setup.py or pyproject.toml
+    # and can be installed via extras.
+    echo "📦 No standard lock or requirements files found. Installing dependencies from project definition with 'dev' extras..."
     python3 -m pip install --no-input --no-compile -e .[dev]
 fi
 
-# Install ice-t in development mode
-echo "🔧 Installing ice-t in development mode..."
-python3 -m pip install -e .[dev]
->>>>>>> a2a78919
+# Ensure ice-t itself is installed in development mode with its dev dependencies.
+# This step is crucial if the above dependency installation methods
+# (e.g., pip-sync or installing from requirements.txt) do not inherently install
+# the local package in editable mode with its '[dev]' extras.
+echo "🔧 Installing ice-t in development mode with 'dev' extras..."
+python3 -m pip install --no-input --no-compile -e .[dev]
 
 echo "✅ ice-t development environment ready!"
 echo "💡 To activate: source .venv/bin/activate"