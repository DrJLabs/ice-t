--- conflicted
+++ resolved
@@ -13,37 +13,26 @@
 echo "⚡ Activating virtual environment..."
 source .venv/bin/activate
 
-<<<<<<< HEAD
 # Upgrade pip and install dependencies
 echo "⬆️ Upgrading pip and installing dependencies..."
 python3 -m pip install --upgrade pip setuptools wheel --no-input --no-compile
-if [ -f "requirements.txt" ] && [ -f "dev-requirements.txt" ]; then
-    python3 -m pip install --no-input --no-compile -r requirements.txt -r dev-requirements.txt
-else
-    python3 -m pip install --no-input --no-compile -e .[dev]
-=======
-# Upgrade pip
-echo "⬆️ Upgrading pip..."
-python -m pip install --upgrade pip setuptools wheel --no-input --no-compile
 
-# Install dependencies using pip-sync when available
-if command -v pip-sync >/dev/null 2>&1 && \ 
+# Install dependencies
+if command -v pip-sync >/dev/null 2>&1 && \
    [ -f requirements.lock ] && [ -f dev-requirements.lock ]; then
     echo "🔄 Installing dependencies from lock files with pip-sync..."
     pip-sync requirements.lock dev-requirements.lock
+elif [ -f "requirements.txt" ] && [ -f "dev-requirements.txt" ]; then
+    echo "📦 Installing dependencies from requirements.txt and dev-requirements.txt..."
+    python3 -m pip install --no-input --no-compile -r requirements.txt -r dev-requirements.txt
 else
-    echo "📦 Installing dependencies..."
-    python -m pip install --no-input --no-compile -r requirements.txt -r dev-requirements.txt
->>>>>>> e4533a3e
+    echo "📦 Installing dependencies from setup.py with dev group..."
+    python3 -m pip install --no-input --no-compile -e .[dev]
 fi
 
 # Install ice-t in development mode
 echo "🔧 Installing ice-t in development mode..."
-<<<<<<< HEAD
-python3 -m pip install -e .[dev]
-=======
-python -m pip install -e .
->>>>>>> e4533a3e
+python3 -m pip install -e .
 
 echo "✅ ice-t development environment ready!"
 echo "💡 To activate: source .venv/bin/activate"