--- conflicted
+++ resolved
@@ -94,64 +94,82 @@
 
 $PYTHON_CMD -m pip install --quiet --upgrade pip
 
-<<<<<<< HEAD
-# --- 3. Install dependencies from lock files ---------------------------------
-echo "📦 Installing dependencies from lock files..."
-if ! $PYTHON_CMD -m pip install --quiet --no-cache-dir -r requirements.txt -r dev-requirements.txt; then
-  echo "❌ Failed to install dependencies from lock files - using minimal fallback"
-  apt-get update -qq 2>/dev/null || true
-  apt-get install -y python3-pytest python3-rich 2>/dev/null || true
+# --- 3. Install dependencies -------------------------------------------------
+echo "📦 Installing dependencies..."
+
+# Attempt to install core application dependencies from requirements.txt first, if it exists.
+# This respects the possibility that requirements.txt handles base/application dependencies.
+if [ -f requirements.txt ]; then
+  echo "  Installing core application dependencies from requirements.txt..."
+  if ! $PYTHON_CMD -m pip install --quiet --no-cache-dir -r requirements.txt; then
+    echo "❌ Failed to install dependencies from requirements.txt. This may impact the application."
+    # Depending on policy, you might want to exit here or have a specific fallback.
+  fi
+else
+  echo "  No requirements.txt found, skipping this step."
 fi
-=======
-# --- 3. Install exact dependency versions (for reproducibility) --------------
-echo "📦 Installing exact dependency versions..."
-
-# Critical dependencies first (must succeed)
-echo "  Installing critical dependencies..."
-$PYTHON_CMD -m pip install --quiet --no-cache-dir \
+
+# Install development, testing, quality, and utility tools using specific versions
+# as detailed in the 'codex-exp' changes. This provides explicit control over these tool versions.
+
+echo "  Installing critical development tools (e.g., pytest, rich)..."
+# These are considered critical for the development/CI environment.
+# If pip installation fails, a fallback to system packages is attempted.
+if ! $PYTHON_CMD -m pip install --quiet --no-cache-dir \
   pytest>=8.3.0 \
   pytest-cov>=6.0.0 \
   rich>=13.7.1 \
   click>=8.1.6 \
-  pydantic>=2.7.4 \
-  || {
-    echo "❌ Critical dependencies failed - trying system packages"
-    # Fallback to system packages if pip fails
-    apt-get update -qq 2>/dev/null || true
-    apt-get install -y python3-pytest python3-rich 2>/dev/null || true
-  }
-
-# Additional testing dependencies
-echo "  Installing testing dependencies..."
-$PYTHON_CMD -m pip install --quiet --no-cache-dir \
+  pydantic>=2.7.4; then
+  echo "❌ Critical development tools failed to install via pip - attempting system package fallback for pytest and rich."
+  apt-get update -qq 2>/dev/null || true
+  # Note: System package versions may differ from the pip-specified versions and may not satisfy version constraints.
+  apt-get install -y python3-pytest python3-rich 2>/dev/null || true
+fi
+
+echo "  Installing additional testing dependencies..."
+if ! $PYTHON_CMD -m pip install --quiet --no-cache-dir \
   pytest-xdist==3.6.0 \
   pytest-mock==3.14.0 \
   hypothesis==6.131.27 \
   coverage==7.8.0 \
   pytest-forked==1.6.0 \
-  execnet==2.0.2 \
-  || echo "⚠️ Some testing dependencies failed (will use fallbacks)"
-
-# Code quality tools
+  execnet==2.0.2; then
+  echo "⚠️ Some testing dependencies failed to install via pip. Testing capabilities might be affected."
+fi
+
 echo "  Installing code quality tools..."
-$PYTHON_CMD -m pip install --quiet --no-cache-dir \
+if ! $PYTHON_CMD -m pip install --quiet --no-cache-dir \
   ruff>=0.11.11 \
   mypy>=1.15.0 \
   bandit>=1.7.5 \
   safety>=3.2.0 \
   yamllint>=1.35.1 \
-  PyYAML>=6.0 \
-  || echo "⚠️ Some quality tools failed (will use fallbacks)"
-
-# Build and utility tools
-echo "  Installing utility tools..."
-$PYTHON_CMD -m pip install --quiet --no-cache-dir \
+  PyYAML>=6.0; then
+  echo "⚠️ Some code quality tools failed to install via pip. Linting/static analysis might be incomplete."
+fi
+
+echo "  Installing build and utility tools..."
+if ! $PYTHON_CMD -m pip install --quiet --no-cache-dir \
   typing-extensions==4.12.2 \
   build==1.0.3 \
-  pre-commit==4.0.1 \
-
-  || echo "⚠️ Some utility tools failed (will use fallbacks)"
->>>>>>> 2a5e6bb9
+  pre-commit==4.0.1; then
+  echo "⚠️ Some build/utility tools failed to install via pip."
+fi
+
+# The original `codex/update-dependency-management-scripts` also installed from `dev-requirements.txt`.
+# If `dev-requirements.txt` is intended to supplement the explicit installs above (e.g., for other tools
+# not listed, or transitive dependencies managed there), install it.
+# If the explicit list above is meant to be comprehensive for dev tools, this step might be redundant
+# or could even cause conflicts if versions clash. Evaluate based on project structure.
+if [ -f dev-requirements.txt ]; then
+  echo "  Installing any remaining/other dependencies from dev-requirements.txt..."
+  if ! $PYTHON_CMD -m pip install --quiet --no-cache-dir -r dev-requirements.txt; then
+    echo "⚠️ Failed to install some dependencies from dev-requirements.txt."
+  fi
+fi
+
+echo "✅ Dependency installation steps complete."
 
 # Note about pre-commit in sandboxed environments
 echo "💡 Note: pre-commit hooks are disabled in sandboxed environments"
