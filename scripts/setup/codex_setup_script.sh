#!/usr/bin/env bash
###############################################################################
#  🎯 OFFICIAL CHATGPT CODEX STARTUP SCRIPT (CODEX-COMPLIANT)
###############################################################################
# This script is engineered specifically for ChatGPT Codex's sandboxed environment
#
# ✅ Non-interactive shell compatible (no aliases, proper line continuations)
# ✅ Network isolation ready (all dependencies installed before cutoff)
# ✅ Error handling with line numbers (set -euo pipefail + trap)
# ✅ Reproducible builds via lock files
# ✅ Functions instead of aliases (work in any shell)
# ✅ All prose wrapped in heredoc (no "command not found" errors)
#
# Last updated: 2025-01-27
# Dependencies installed from requirements.txt and dev-requirements.txt
###############################################################################

set -euo pipefail
IFS=$'\n\t'
trap 'echo -e "\033[0;31m❌ Error on line ${LINENO}\033[0m" >&2' ERR

: <<'ORIGINAL_DOCUMENTATION'
# CODEX-T DEVELOPMENT ENVIRONMENT SETUP
#
# This script creates a complete SPARC (Specification, Pseudocode, Architecture,
# Refinement, Completion) development environment optimized for ChatGPT Codex's
# sandboxed execution constraints.
#
# Key Features:
# - Complete Python testing framework with pytest, coverage, and property-based testing
# - Code quality tools: ruff, mypy, black formatting
# - Mock services for offline development (ChatGPT, Web API, Database)
# - SPARC methodology tools and templates
# - Enhanced context management and AI agent integration
# - Quality automation and security scanning
#
# This script assumes `requirements.txt` and `dev-requirements.txt` have been
# generated beforehand (e.g. via `pip-compile`). These lock files guarantee
# reproducible offline installation.
#
# Sandboxed Environment Compatibility:
# - All network operations complete before isolation
# - No interactive prompts or TTY dependencies
# - Functions instead of aliases for shell compatibility
# - Exact version pins for reproducible builds
# - Comprehensive error handling with line numbers
#
# Directory Structure Created:
# - specs/: Task specifications and templates
# - pseudo/: Pseudocode scaffolds
# - arch/: Architecture documentation
# - src/codex_t/: Source code (core and features)
# - tests/: Comprehensive test suite
# - memory/: Context data and mock services
# - tools/: SPARC development utilities
# - agents/: AI workflow automation
#
# Command Functions Available After Setup:
# - sparc_test: Run test suite with coverage
# - sparc_format: Auto-format and lint code
# - sparc_types: Type checking with mypy
# - sparc_validate: Environment validation
# - sparc_health: Quick health check
# - context_search: Enhanced context search
# - quality_check: Automated quality analysis
ORIGINAL_DOCUMENTATION

echo -e "\033[0;32m🚀 Codex-T Bootstrap - Workspace: $(pwd)\033[0m"

# --- 1. Create comprehensive directory structure (single command) -------------
echo "📁 Creating SPARC directory structure..."
mkdir -p \
  specs pseudo arch dist logs \
  src/codex_t/{core,features} \
  tests/{features,test_utils} \
  memory/{context,cache,state,mock_data} \
  tools agents/{core,features,tools,workflows} \
  runners/{scripts,configs,logs}

# --- 2. Python virtual environment setup -------------------------------------
echo "🐍 Setting up Python virtual environment..."
python3 -m venv .venv
# shellcheck disable=SC1091
source .venv/bin/activate

# Verify virtual environment is active
if [[ "$VIRTUAL_ENV" == "" ]]; then
    echo "❌ Virtual environment activation failed, using system Python"
    PYTHON_CMD="python3"
else
    echo "✅ Virtual environment active: $VIRTUAL_ENV"
    PYTHON_CMD="python"
fi

$PYTHON_CMD -m pip install --quiet --upgrade pip

# --- 3. Install dependencies -------------------------------------------------
echo "📦 Installing dependencies..."

# Attempt to install core application dependencies from requirements.txt first, if it exists.
# This respects the possibility that requirements.txt handles base/application dependencies.
if [ -f requirements.txt ]; then
  echo "  Installing core application dependencies from requirements.txt..."
  if ! $PYTHON_CMD -m pip install --quiet --no-cache-dir -r requirements.txt; then
    echo "❌ Failed to install dependencies from requirements.txt. This may impact the application."
    # Depending on policy, you might want to exit here or have a specific fallback.
  fi
else
  echo "  No requirements.txt found, skipping this step."
fi

# Install development, testing, quality, and utility tools using specific versions
# as detailed in the 'codex-exp' changes. This provides explicit control over these tool versions.

echo "  Installing critical development tools (e.g., pytest, rich)..."
# These are considered critical for the development/CI environment.
# If pip installation fails, a fallback to system packages is attempted.
if ! $PYTHON_CMD -m pip install --quiet --no-cache-dir \
  pytest>=8.3.0 \
  pytest-cov>=6.0.0 \
  rich>=13.7.1 \
  click>=8.1.6 \
  pydantic>=2.7.4; then
  echo "❌ Critical development tools failed to install via pip - attempting system package fallback for pytest and rich."
  apt-get update -qq 2>/dev/null || true
  # Note: System package versions may differ from the pip-specified versions and may not satisfy version constraints.
  apt-get install -y python3-pytest python3-rich 2>/dev/null || true
fi

echo "  Installing additional testing dependencies..."
if ! $PYTHON_CMD -m pip install --quiet --no-cache-dir \
  pytest-xdist==3.6.0 \
  pytest-mock==3.14.0 \
  hypothesis==6.131.27 \
  coverage==7.8.0 \
  pytest-forked==1.6.0 \
  execnet==2.0.2; then
  echo "⚠️ Some testing dependencies failed to install via pip. Testing capabilities might be affected."
fi

echo "  Installing code quality tools..."
if ! $PYTHON_CMD -m pip install --quiet --no-cache-dir \
  ruff>=0.11.11 \
  mypy>=1.15.0 \
  bandit>=1.7.5 \
  safety>=3.2.0 \
  yamllint>=1.35.1 \
  PyYAML>=6.0; then
  echo "⚠️ Some code quality tools failed to install via pip. Linting/static analysis might be incomplete."
fi

echo "  Installing build and utility tools..."
if ! $PYTHON_CMD -m pip install --quiet --no-cache-dir \
  typing-extensions==4.12.2 \
  build==1.0.3 \
<<<<<<< HEAD
  pre-commit==4.0.1 \
  || echo "⚠️ Some utility tools failed (will use fallbacks)"
=======

  pre-commit==4.0.1; then
  echo "⚠️ Some build/utility tools failed to install via pip."
fi

# The original `codex/update-dependency-management-scripts` also installed from `dev-requirements.txt`.
# If `dev-requirements.txt` is intended to supplement the explicit installs above (e.g., for other tools
# not listed, or transitive dependencies managed there), install it.
# If the explicit list above is meant to be comprehensive for dev tools, this step might be redundant
# or could even cause conflicts if versions clash. Evaluate based on project structure.
if [ -f dev-requirements.txt ]; then
  echo "  Installing any remaining/other dependencies from dev-requirements.txt..."
  if ! $PYTHON_CMD -m pip install --quiet --no-cache-dir -r dev-requirements.txt; then
    echo "⚠️ Failed to install some dependencies from dev-requirements.txt."
  fi
fi

echo "✅ Dependency installation steps complete."
>>>>>>> f94a86a0

# Note about pre-commit in sandboxed environments
echo "💡 Note: pre-commit hooks are disabled in sandboxed environments"

# --- 4. Create essential mock data files for tests ---------------------------
echo "🗃️ Creating mock data files..."
echo '{"tables": {}}' > data/mock/database.json
echo '{}' > data/mock/chatgpt_responses.json

# --- 5. Create pytest configuration with warning filters -------------------
echo "⚙️ Creating pytest configuration..."
cat > pytest.ini <<'EOF'
[tool:pytest]
minversion = 7.0
addopts =
    --strict-markers
    --strict-config
    --verbose
    --tb=short
    --cov=src
    --cov-report=term-missing
    --cov-report=html:htmlcov
    --cov-fail-under=85
    --durations=5
    --color=yes

filterwarnings =
    ignore::hypothesis.errors.NonInteractiveExampleWarning

testpaths =
    tests

python_files =
    test_*.py
    *_test.py

python_classes =
    Test*

python_functions =
    test_*

markers =
    unit: Unit tests (fast, isolated)
    integration: Integration tests (multiple components)
    security: Security-focused tests
    performance: Performance tests
    smoke: Smoke tests (critical functionality)
    property: Property-based tests
    slow: Slow tests (excluded from fast runs)
    external: Tests requiring external resources
    codex: Codex-specific tests
    regression: Regression tests for specific bug fixes

collect_ignore =
    setup.py
    build
    dist
    .venv
    venv
    .git
    __pycache__

    archived
    tools/archived

[coverage:run]
source = src
omit =
    */tests/*
    */test_*
    */__pycache__/*
    */venv/*
    */.venv/*
    setup.py
    conftest.py

    */archived/*

[coverage:report]
exclude_lines =
    pragma: no cover
    def __repr__
    if self.debug:
    raise AssertionError
    raise NotImplementedError
    if 0:
    if __name__ == "__main__":
    @pytest.mark.skip
    pytest.skip

show_missing = true
precision = 2

[coverage:html]
directory = htmlcov
EOF

# --- 6. Create environment configuration --------------------------------------
echo "🔧 Creating environment configuration..."
cat > .env <<'EOF'
# Codex Sandboxed Environment Configuration
ENVIRONMENT=codex_sandboxed
LOG_LEVEL=INFO
DEBUG=false

# In-memory database (no persistent storage)
DATABASE_URL=sqlite:///:memory:
TEST_DATABASE_URL=sqlite:///:memory:

# Sandboxed mode settings
SANDBOXED_MODE=true
NETWORK_DISABLED=true
USE_MEMORY_CACHE=true
WORKSPACE_ONLY=true

# Feature flags (auto-detected at runtime)
ENHANCED_CONTEXT_ENABLED=auto
ML_FEATURES_ENABLED=auto
QUALITY_AUTOMATION_ENABLED=auto

# Security (safe for sandboxed environment)
SECRET_KEY=codex-sandboxed-key
SESSION_TIMEOUT=3600
EOF

# --- 7. Create SPARC mode definitions -----------------------------------------
cat > .roomodes <<'EOF'
# SPARC Mode Definitions for Codex Sandboxed Environment
spec-mode: Parse specifications and generate test stubs (in-memory)
pseudo-mode: Generate pseudocode scaffolds from specs (workspace)
build-mode: Implement modules based on pseudocode (workspace)
test-mode: Run comprehensive test suite (in-memory)
finalize: Package outputs and generate completion metadata (workspace)
validate: Validate environment and dependencies (runtime)
context: Enhanced context management (in-memory with workspace backup)
quality: Automated quality analysis and testing (runtime)
agent: AI-powered workflow automation (workspace-scoped)
EOF

# --- 8. Create task specification template ------------------------------------
cat > specs/task_template.spec.md <<'EOF'
# Task Specification Template for Codex Sandboxed Environment

## Task ID
codex-sandboxed-task-001

## Summary
Template for creating task specifications in ChatGPT Codex sandboxed environment

## Input
- Specification requirements
- Implementation constraints
- Sandboxed environment limitations

## Expected Output
- Working implementation (workspace-scoped)
- Comprehensive tests (in-memory execution)
- Documentation (workspace files)
- Runtime validation

## Constraints
- No network access after setup
- No persistent storage outside workspace
- In-memory databases only
- Workspace-relative file paths only
- No external file system access

## Evaluation Criteria
- [ ] All tests pass in sandboxed environment
- [ ] Code coverage >90%
- [ ] Linting passes (ruff, mypy)
- [ ] Works without network or external storage
- [ ] Sandboxed environment compatible
- [ ] Documentation complete in workspace

## Sandboxed Mode Notes
This specification is designed for ChatGPT Codex sandboxed execution.
All dependencies must be pre-installed during setup phase.
No external file system access or persistent storage.
Everything operates within the current workspace directory.
EOF

# --- 9. Create SPARC command functions (not aliases) -------------------------
echo "🛠️ Creating SPARC command functions..."
cat > codex_commands.sh <<'EOF'
#!/usr/bin/env bash
# SPARC Command Functions - Codex Sandboxed Environment
set -euo pipefail

# Get workspace directory
WORKSPACE=$(pwd)

# Core SPARC workflow functions
sparc_test() {
    echo "🧪 Running test suite with coverage..."
    cd "$WORKSPACE"

    # Check if pytest is available
    if python -c "import pytest" 2>/dev/null; then
        # Try with coverage first
        if python -c "import pytest_cov" 2>/dev/null; then
            python -m pytest --cov --tb=short "$@"
        else
            echo "⚠️ pytest-cov not available, running without coverage"
            python -m pytest --tb=short "$@"
        fi
    else
        echo "❌ pytest not available - running basic Python tests"
        # Fallback: run Python files directly
        find tests -name "test_*.py" -exec python {} \; 2>/dev/null || echo "No test files found"
    fi
}

sparc_format() {
    echo "🎨 Formatting and linting code..."
    cd "$WORKSPACE"

    # Check if ruff is available
    if command -v ruff >/dev/null 2>&1; then
        ruff format . && ruff check . --fix
    elif python -c "import ruff" 2>/dev/null; then
        python -m ruff format . && python -m ruff check . --fix
    else
        echo "⚠️ ruff not available - trying basic formatting"
        # Fallback: basic Python syntax check
        find src -name "*.py" -exec python -m py_compile {} \; 2>/dev/null || echo "Basic syntax check complete"
    fi
}

sparc_types() {
    echo "🔍 Running type checks..."
    cd "$WORKSPACE"

    # Check if mypy is available
    if python -c "import mypy" 2>/dev/null; then
        python -m mypy src/
    else
        echo "⚠️ mypy not available - running basic type validation"
        # Fallback: basic import check
        find src -name "*.py" -exec python -c "import ast; ast.parse(open('{}').read())" \; 2>/dev/null || echo "Basic syntax validation complete"
    fi
}

sparc_validate() {
    echo "✅ Validating environment..."
    python - <<'PY'
import sys, importlib
import os
workspace = os.getcwd()
print(f"🏠 Workspace: {workspace}")
print(f"🐍 Python: {sys.version}")

# Check core dependencies with graceful fallbacks
deps = ["pytest", "ruff", "mypy", "rich", "pydantic", "hypothesis"]
available = []
missing = []

for dep in deps:
    try:
        importlib.import_module(dep)
        print(f"  ✅ {dep}")
        available.append(dep)
    except ImportError:
        missing.append(dep)
        print(f"  ⚠️ {dep} (will use fallback)")

print(f"📊 Available: {len(available)}/{len(deps)} dependencies")

if len(available) >= 2:  # At least pytest and one other tool
    print("✅ Minimum dependencies available - environment functional")
else:
    print("⚠️ Limited dependencies - some features may not work")
    print("💡 This is normal in restricted environments")

# Check if we can run basic tests
try:
    import pytest
    print("🧪 pytest available - tests can run")
except ImportError:
    print("⚠️ pytest not available - tests will be limited")
PY
}

sparc_health() {
    echo "🏥 Quick health check..."
    python --version
    echo "Workspace: $WORKSPACE"
    echo "Virtual env: ${VIRTUAL_ENV:-Not activated}"
    echo "Environment OK"
}

sparc_clean() {
    echo "🧹 Cleaning cache files..."
    find "$WORKSPACE" -type d -name __pycache__ -prune -exec rm -rf {} + 2>/dev/null || true
    find "$WORKSPACE" -name "*.pyc" -delete 2>/dev/null || true
}

context_search() {
    echo "🔍 Context search (basic text-based)..."
    if [ $# -eq 0 ]; then
        echo "Usage: context_search <query>"
        return 1
    fi
    grep -r "$1" "$WORKSPACE/memory" 2>/dev/null || echo "No results found"
}

quality_check() {
    echo "🎯 Running quality checks..."
    cd "$WORKSPACE"

    echo "  📊 Running tests..."
    sparc_test -q 2>/dev/null || echo "  ⚠️ Tests skipped (dependencies missing)"

    echo "  🔍 Type checking..."
    sparc_types 2>/dev/null || echo "  ⚠️ Type checking skipped (mypy missing)"

    echo "  🎨 Code formatting..."
    sparc_format 2>/dev/null || echo "  ⚠️ Formatting skipped (ruff missing)"

    echo "✅ Quality checks complete (with available tools)"
}

sparc_precommit() {
    echo "🔗 Pre-commit check..."
    if command -v pre-commit >/dev/null 2>&1; then
        echo "⚠️ pre-commit available but disabled in sandboxed environment"
        echo "💡 Running equivalent checks manually..."
        sparc_format
        sparc_types
    else
        echo "⚠️ pre-commit not available - running manual checks"
        sparc_format
        sparc_types
    fi
}

# Muscle-memory wrappers for hyphen style
sparc-test() { sparc_test "$@"; }
sparc-format() { sparc_format "$@"; }
sparc-types() { sparc_types "$@"; }
sparc-validate() { sparc_validate "$@"; }
sparc-health() { sparc_health "$@"; }
sparc-clean() { sparc_clean "$@"; }
sparc-precommit() { sparc_precommit "$@"; }
context-search() { context_search "$@"; }
quality-check() { quality_check "$@"; }

echo "✅ SPARC commands loaded (Codex-compatible functions)"
echo "📁 Workspace: $WORKSPACE"
echo ""
echo "🎯 Available commands:"
echo "   sparc_test, sparc_format, sparc_types, sparc_validate"
echo "   sparc_health, sparc_clean, sparc_precommit"
echo "   context_search, quality_check"
echo ""
echo "💡 All commands work in sandboxed workspace with graceful fallbacks!"
EOF

chmod +x codex_commands.sh

# --- 10. Source commands and validate installation ---------------------------
echo "🔧 Loading SPARC commands..."
# shellcheck disable=SC1091
source codex_commands.sh

echo "🧪 Testing tool availability..."
sparc_health

echo "🔍 Validating core dependencies..."
python - <<'PY'
import importlib
tools = ["pytest", "ruff", "mypy", "rich", "pydantic", "hypothesis", "coverage"]
available = []
missing = []

for tool in tools:
    try:
        importlib.import_module(tool)
        print(f"✅ {tool}")
        available.append(tool)
    except ImportError:
        print(f"⚠️ {tool} - not available (will use fallbacks)")
        missing.append(tool)

print(f"\n📊 Summary: {len(available)}/{len(tools)} tools available")

if len(available) >= 3:
    print("🎉 Sufficient tools available for development")
elif len(available) >= 1:
    print("⚠️ Limited tools available - basic functionality only")
else:
    print("❌ No tools available - fallback mode only")

if missing:
    print(f"💡 Missing tools will use fallback implementations: {', '.join(missing)}")
PY

# --- 11. Create completion marker ---------------------------------------------
echo "📝 Creating completion marker..."
cat > .codex_setup_complete <<EOF
{
  "setup_completed": true,
  "timestamp": "$(date -u +%Y-%m-%dT%H:%M:%SZ)",
  "mode": "codex_sandboxed_compliant",
  "workspace": "$(pwd)",
  "network_required": false,
  "shell_type": "non_interactive",
  "dependencies_pinned": true,
  "error_handling": "set_euo_pipefail_with_trap",
  "functions_not_aliases": true,
  "next_steps": [
    "source .venv/bin/activate",
    "source codex_commands.sh",
    "sparc_validate",
    "sparc_test"
  ]
}
EOF

# --- 12. Final success message -----------------------------------------------
echo -e "\033[0;32m🎉 Codex-T Setup Complete!\033[0m"
echo ""
echo -e "\033[0;34m📋 Next steps (inside Codex task):\033[0m"
echo "  source .venv/bin/activate    # activate virtual environment"
echo "  source codex_commands.sh     # load SPARC functions"
echo "  sparc_validate              # check available tools"
echo "  sparc_test                  # run test suite (with fallbacks)"
echo "  sparc_format                # format and lint (with fallbacks)"
echo "  sparc_types                 # type checking (with fallbacks)"
echo ""
echo -e "\033[0;36m🎯 SPARC Development Ready!\033[0m"
echo "📁 Workspace: $(pwd)"
echo "🔒 Sandboxed environment compatible"
echo "🛠️ Functions with graceful fallbacks (works even with missing dependencies)"
echo "🧪 Ready for test-driven development in any environment"
echo ""
echo -e "\033[0;33m💡 Note: Commands will adapt to available dependencies automatically\033[0m"<|MERGE_RESOLUTION|>--- conflicted
+++ resolved
@@ -153,10 +153,7 @@
 if ! $PYTHON_CMD -m pip install --quiet --no-cache-dir \
   typing-extensions==4.12.2 \
   build==1.0.3 \
-<<<<<<< HEAD
-  pre-commit==4.0.1 \
-  || echo "⚠️ Some utility tools failed (will use fallbacks)"
-=======
+
 
   pre-commit==4.0.1; then
   echo "⚠️ Some build/utility tools failed to install via pip."
@@ -175,7 +172,6 @@
 fi
 
 echo "✅ Dependency installation steps complete."
->>>>>>> f94a86a0
 
 # Note about pre-commit in sandboxed environments
 echo "💡 Note: pre-commit hooks are disabled in sandboxed environments"
