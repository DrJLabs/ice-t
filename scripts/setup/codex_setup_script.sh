--- conflicted
+++ resolved
@@ -94,15 +94,6 @@
 
 $PYTHON_CMD -m pip install --quiet --upgrade pip
 
-<<<<<<< HEAD
-# --- 3. Install dependencies from lock files ---------------------------------
-echo "📦 Installing dependencies from lock files..."
-if ! $PYTHON_CMD -m pip install --quiet --no-cache-dir -r requirements.txt -r dev-requirements.txt; then
-  echo "❌ Failed to install dependencies from lock files - using minimal fallback"
-  apt-get update -qq 2>/dev/null || true
-  apt-get install -y python3-pytest python3-rich 2>/dev/null || true
-fi
-=======
 # --- 3. Install dependencies -------------------------------------------------
 echo "📦 Installing dependencies..."
 
@@ -181,7 +172,6 @@
 fi
 
 echo "✅ Dependency installation steps complete."
->>>>>>> b9d77717
 
 # Note about pre-commit in sandboxed environments
 echo "💡 Note: pre-commit hooks are disabled in sandboxed environments"
